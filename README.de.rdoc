--- conflicted
+++ resolved
@@ -592,8 +592,6 @@
 
 Dieser Code rendert <tt>./views/index.slim</tt>.
 
-<<<<<<< HEAD
-=======
 === Creole-Templates
 
 Das +creole+-Gem wird benötigt, um Creole-Templates rendern zu können:
@@ -607,8 +605,6 @@
 
 Dieser Code rendert <tt>./views/index.creole</tt>.
 
-
->>>>>>> 6ad90f55
 === CoffeeScript-Templates
 
 Das <tt>coffee-script</tt>-Gem und mindestens eine der folgenden Optionen 
