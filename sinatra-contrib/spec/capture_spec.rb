# -*- coding: utf-8 -*-
require 'slim'
require 'spec_helper'

describe Sinatra::Capture do
  subject do
    Sinatra.new do
      enable :inline_templates
      helpers Sinatra::Capture
    end.new!
  end
  Tilt.prefer Tilt::ERBTemplate

  extend Forwardable
  def_delegators :subject, :capture, :capture_later

  def render(engine, template)
    subject.send(:render, engine, template.to_sym).strip.gsub(/\s+/, ' ')
  end

  shared_examples_for "a template language" do |engine|
    lang = engine == :erubis ? :erb : engine
    require "#{engine}"

    it "captures content" do
      expect(render(engine, "simple_#{lang}")).to eq("Say Hello World!")
    end

    it "allows nested captures" do
      expect(render(engine, "nested_#{lang}")).to eq("Say Hello World!")
    end
  end

  describe('haml')   { it_behaves_like "a template language", :haml   }
  describe('slim')   { it_behaves_like "a template language", :slim   }
  describe('erubis') { it_behaves_like "a template language", :erubis }

  describe 'erb' do
    it_behaves_like "a template language", :erb

    it "handles utf-8 encoding" do
      expect(render(:erb, "utf_8")).to eq("UTF-8 –")
    end

    it "handles ISO-8859-1 encoding" do
<<<<<<< HEAD
      render(:erb, "iso_8859_1").should == "ISO-8859-1 -"
    end
=======
      expect(render(:erb, "iso_8859_1")).to eq("ISO-8859-1 -")
    end if RUBY_VERSION >= '1.9'
>>>>>>> 80038023
  end
end

__END__

@@ simple_erb
Say
<% a = capture do %>World<% end %>
Hello <%= a %>!

@@ nested_erb
Say
<% a = capture do %>
  <% b = capture do %>World<% end %>
  <%= b %>!
<% end %>
Hello <%= a.strip %>

@@ simple_slim
| Say 
- a = capture do
  | World
| Hello #{a.strip}!

@@ nested_slim
| Say 
- a = capture do
  - b = capture do
    | World
  | #{b.strip}!
| Hello #{a.strip}

@@ simple_haml
Say
- a = capture do
  World
Hello #{a.strip}!

@@ nested_haml
Say
- a = capture do
  - b = capture do
    World
  #{b.strip}!
Hello #{a.strip}

@@ utf_8
<% a = capture do %>–<% end %>
UTF-8 <%= a %>

@@ iso_8859_1
<% a = capture do %>-<% end %>
ISO-8859-1 <%= a.force_encoding("iso-8859-1") %><|MERGE_RESOLUTION|>--- conflicted
+++ resolved
@@ -43,13 +43,8 @@
     end
 
     it "handles ISO-8859-1 encoding" do
-<<<<<<< HEAD
       render(:erb, "iso_8859_1").should == "ISO-8859-1 -"
     end
-=======
-      expect(render(:erb, "iso_8859_1")).to eq("ISO-8859-1 -")
-    end if RUBY_VERSION >= '1.9'
->>>>>>> 80038023
   end
 end
 
