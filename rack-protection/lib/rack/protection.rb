--- conflicted
+++ resolved
@@ -3,7 +3,6 @@
 
 module Rack
   module Protection
-<<<<<<< HEAD
     autoload :AuthenticityToken,     'rack/protection/authenticity_token'
     autoload :Base,                  'rack/protection/base'
     autoload :ContentSecurityPolicy, 'rack/protection/content_security_policy'
@@ -17,33 +16,18 @@
     autoload :RemoteReferrer,        'rack/protection/remote_referrer'
     autoload :RemoteToken,           'rack/protection/remote_token'
     autoload :SessionHijacking,      'rack/protection/session_hijacking'
+    autoload :StrictTransport,       'rack/protection/strict_transport'
     autoload :XSSHeader,             'rack/protection/xss_header'
-=======
-    autoload :AuthenticityToken, 'rack/protection/authenticity_token'
-    autoload :Base,              'rack/protection/base'
-    autoload :EscapedParams,     'rack/protection/escaped_params'
-    autoload :FormToken,         'rack/protection/form_token'
-    autoload :FrameOptions,      'rack/protection/frame_options'
-    autoload :HttpOrigin,        'rack/protection/http_origin'
-    autoload :IPSpoofing,        'rack/protection/ip_spoofing'
-    autoload :JsonCsrf,          'rack/protection/json_csrf'
-    autoload :PathTraversal,     'rack/protection/path_traversal'
-    autoload :RemoteReferrer,    'rack/protection/remote_referrer'
-    autoload :RemoteToken,       'rack/protection/remote_token'
-    autoload :SessionHijacking,  'rack/protection/session_hijacking'
-    autoload :XSSHeader,         'rack/protection/xss_header'
-    autoload :StrictTransport,   'rack/protection/strict_transport'
->>>>>>> 3627a9f1
 
     def self.new(app, options = {})
       # does not include: RemoteReferrer, AuthenticityToken and FormToken
       except = Array options[:except]
       use_these = Array options[:use]
       Rack::Builder.new do
-<<<<<<< HEAD
         use ::Rack::Protection::RemoteReferrer,        options if use_these.include? :remote_referrer
         use ::Rack::Protection::AuthenticityToken,     options if use_these.include? :authenticity_token
         use ::Rack::Protection::FormToken,             options if use_these.include? :form_token
+        use ::Rack::Protection::StrictTransport,       options if use_these.include? :strict_transport
         use ::Rack::Protection::ContentSecurityPolicy, options unless except.include? :content_security_policy
         use ::Rack::Protection::FrameOptions,          options unless except.include? :frame_options
         use ::Rack::Protection::HttpOrigin,            options unless except.include? :http_origin
@@ -53,20 +37,6 @@
         use ::Rack::Protection::RemoteToken,           options unless except.include? :remote_token
         use ::Rack::Protection::SessionHijacking,      options unless except.include? :session_hijacking
         use ::Rack::Protection::XSSHeader,             options unless except.include? :xss_header
-=======
-        use ::Rack::Protection::RemoteReferrer,   options if use_these.include? :remote_referrer
-        use ::Rack::Protection::AuthenticityToken,options if use_these.include? :authenticity_token
-        use ::Rack::Protection::FormToken,        options if use_these.include? :form_token
-        use ::Rack::Protection::StrictTransport,  options if use_these.include? :strict_transport
-        use ::Rack::Protection::FrameOptions,     options unless except.include? :frame_options
-        use ::Rack::Protection::HttpOrigin,       options unless except.include? :http_origin
-        use ::Rack::Protection::IPSpoofing,       options unless except.include? :ip_spoofing
-        use ::Rack::Protection::JsonCsrf,         options unless except.include? :json_csrf
-        use ::Rack::Protection::PathTraversal,    options unless except.include? :path_traversal
-        use ::Rack::Protection::RemoteToken,      options unless except.include? :remote_token
-        use ::Rack::Protection::SessionHijacking, options unless except.include? :session_hijacking
-        use ::Rack::Protection::XSSHeader,        options unless except.include? :xss_header
->>>>>>> 3627a9f1
         run app
       end.to_app
     end
