# Why use bundler?
# Well, not all development dependencies install on all rubies. Moreover, `gem
# install sinatra --development` doesn't work, as it will also try to install
# development dependencies of our dependencies, and those are not conflict free.
# So, here we are, `bundle install`.
#
# If you have issues with a gem: `bundle install --without-coffee-script`.

RUBY_ENGINE = 'ruby' unless defined? RUBY_ENGINE
source :rubygems unless ENV['QUICK']
gemspec

gem 'rake'
gem 'rack-test', '>= 0.5.6'
gem 'ci_reporter', :group => :ci

# Allows stuff like `tilt=1.2.2 bundle install` or `tilt=master ...`.
# Used by the CI.
github = "git://github.com/%s.git"
repos  = {'tilt' => github % "rtomayko/tilt", 'rack' => github % "rack/rack"}

%w[tilt rack].each do |lib|
  dep = case ENV[lib]
        when 'stable', nil then nil
        when /(\d+\.)+\d+/ then "~> " + ENV[lib].sub("#{lib}-", '')
        else {:git => repos[lib], :branch => dep}
        end
  gem lib, dep
end

gem 'haml', '>= 3.0'
gem 'sass' if RUBY_VERSION < "2.0"
gem 'builder'
gem 'erubis'
gem 'liquid' unless RUBY_ENGINE == 'rbx' and RUBY_VERSION > '1.9'
gem 'slim', '~> 1.0'
gem 'temple', '!= 0.3.3'
gem 'coffee-script', '>= 2.0'
gem 'rdoc'
gem 'kramdown'
gem 'maruku'
gem 'creole'
gem 'markaby'
gem 'radius'
<<<<<<< HEAD
gem 'wlang', '>= 2.0.1'
=======
gem 'rabl' unless RUBY_ENGINE == 'jruby'
>>>>>>> 15998bea

if RUBY_ENGINE == 'jruby'
  gem 'nokogiri', '!= 1.5.0'
  gem 'jruby-openssl'
  gem 'trinidad'
else
  gem 'yajl-ruby'
  gem 'nokogiri'
  gem 'thin'
end

if RUBY_ENGINE == "ruby" and RUBY_VERSION > '1.9'
  gem 'less', '~> 2.0'
else
  gem 'less', '~> 1.0'
end

if RUBY_ENGINE != 'jruby' or not ENV['TRAVIS']
  # C extensions
  gem 'rdiscount'
  platforms(:ruby_18) do
    gem 'redcarpet'
    gem 'mongrel'
  end
  gem 'RedCloth' unless RUBY_ENGINE == "macruby"
  gem 'puma'

  ## bluecloth is broken
  #gem 'bluecloth'
end

gem 'net-http-server'

platforms :ruby_18, :jruby do
  gem 'json' unless RUBY_VERSION > '1.9' # is there a jruby but 1.8 only selector?
end

platforms :mri_18 do
  # bundler platforms are broken
  next if RUBY_ENGINE != 'ruby' or RUBY_VERSION > "1.8"
  gem 'rcov'
end<|MERGE_RESOLUTION|>--- conflicted
+++ resolved
@@ -42,11 +42,8 @@
 gem 'creole'
 gem 'markaby'
 gem 'radius'
-<<<<<<< HEAD
 gem 'wlang', '>= 2.0.1'
-=======
 gem 'rabl' unless RUBY_ENGINE == 'jruby'
->>>>>>> 15998bea
 
 if RUBY_ENGINE == 'jruby'
   gem 'nokogiri', '!= 1.5.0'
