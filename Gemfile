# Why use bundler?
# Well, not all development dependencies install on all rubies. Moreover, `gem
# install sinatra --development` doesn't work, as it will also try to install
# development dependencies of our dependencies, and those are not conflict free.
# So, here we are, `bundle install`.
#
# If you have issues with a gem: `bundle install --without-coffee-script`.

RUBY_ENGINE = 'ruby' unless defined? RUBY_ENGINE
source 'https://rubygems.org' unless ENV['QUICK']
gemspec

gem 'rake'
gem 'rack-test', '>= 0.5.6'
gem 'ci_reporter', :group => :ci

# Allows stuff like `tilt=1.2.2 bundle install` or `tilt=master ...`.
# Used by the CI.
github = "git://github.com/%s.git"
repos  = {'tilt' => github % "rtomayko/tilt", 'rack' => github % "rack/rack"}

%w[tilt rack].each do |lib|
  dep = case ENV[lib]
        when 'stable', nil then nil
        when /(\d+\.)+\d+/ then "~> " + ENV[lib].sub("#{lib}-", '')
        else {:git => repos[lib], :branch => dep}
        end
  gem lib, dep
end

gem 'haml', '>= 3.0'
gem 'sass' if RUBY_VERSION < "2.0"
gem 'builder'
gem 'erubis'
gem 'slim', '~> 1.0'
gem 'temple', '!= 0.3.3'
gem 'coffee-script', '>= 2.0'
gem 'rdoc', RUBY_VERSION < '1.9' ? '~> 3.12' : '>= 4.0'
gem 'kramdown'
gem 'maruku'
gem 'creole'
gem 'markaby'
gem 'radius'
gem 'rabl' unless RUBY_ENGINE =~ /jruby|maglev/
gem 'wlang', '>= 2.0.1' unless RUBY_ENGINE =~ /jruby|rbx/
gem 'therubyracer' unless RUBY_ENGINE =~ /jruby|rbx/
<<<<<<< HEAD
gem 'redcarpet' unless RUBY_ENGINE == 'jruby'
=======
gem 'bluecloth' unless RUBY_ENGINE == 'jruby'
>>>>>>> 020ba9f5

if RUBY_ENGINE != 'rbx' or RUBY_VERSION < '1.9'
  gem 'liquid'
  gem 'stylus'
end

if RUBY_ENGINE == 'jruby'
  gem 'nokogiri', '!= 1.5.0'
  gem 'jruby-openssl'
  gem 'trinidad'
else
  gem 'yajl-ruby'
  gem 'nokogiri'
  gem 'thin'
end

if RUBY_ENGINE == "ruby" and RUBY_VERSION > '1.9'
  gem 'less', '~> 2.0'
end

if RUBY_ENGINE != 'jruby' or not ENV['TRAVIS']
  # C extensions
  gem 'rdiscount' if RUBY_VERSION != '1.9.2'
  platforms(:ruby_18) do
    gem 'redcarpet'
    gem 'mongrel'
  end
  gem 'RedCloth' unless RUBY_ENGINE == "macruby"
  gem 'puma'

  ## bluecloth is broken
  #gem 'bluecloth'
end

gem 'net-http-server'

platforms :ruby_18, :jruby do
  gem 'json' unless RUBY_VERSION > '1.9' # is there a jruby but 1.8 only selector?
end

platforms :mri_18 do
  # bundler platforms are broken
  next if RUBY_ENGINE != 'ruby' or RUBY_VERSION > "1.8"
  gem 'rcov'
end<|MERGE_RESOLUTION|>--- conflicted
+++ resolved
@@ -41,14 +41,11 @@
 gem 'creole'
 gem 'markaby'
 gem 'radius'
-gem 'rabl' unless RUBY_ENGINE =~ /jruby|maglev/
+gem 'rabl'              unless RUBY_ENGINE =~ /jruby|maglev/
 gem 'wlang', '>= 2.0.1' unless RUBY_ENGINE =~ /jruby|rbx/
-gem 'therubyracer' unless RUBY_ENGINE =~ /jruby|rbx/
-<<<<<<< HEAD
-gem 'redcarpet' unless RUBY_ENGINE == 'jruby'
-=======
-gem 'bluecloth' unless RUBY_ENGINE == 'jruby'
->>>>>>> 020ba9f5
+gem 'therubyracer'      unless RUBY_ENGINE =~ /jruby|rbx/
+gem 'redcarpet'         unless RUBY_ENGINE == 'jruby'
+gem 'bluecloth'         unless RUBY_ENGINE == 'jruby'
 
 if RUBY_ENGINE != 'rbx' or RUBY_VERSION < '1.9'
   gem 'liquid'
