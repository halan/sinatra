Dir[File.dirname(__FILE__) + "/../vendor/*"].each do |l|
  $:.unshift "#{File.expand_path(l)}/lib"
end

require 'rack'

require 'rubygems'
require 'time'
require 'ostruct'
require "uri"

if ENV['SWIFT']
 require 'swiftcore/swiftiplied_mongrel'
 puts "Using Swiftiplied Mongrel"
elsif ENV['EVENT']
  require 'swiftcore/evented_mongrel' 
  puts "Using Evented Mongrel"
end

class Class
  def dslify_writer(*syms)
    syms.each do |sym|
      class_eval <<-end_eval
        def #{sym}(v=nil)
          self.send "#{sym}=", v if v
          v
        end
      end_eval
    end
  end
end

module Rack #:nodoc:
  
  class Request #:nodoc:

    # Set of request method names allowed via the _method parameter hack. By default,
    # all request methods defined in RFC2616 are included, with the exception of
    # TRACE and CONNECT.
    POST_TUNNEL_METHODS_ALLOWED = %w( PUT DELETE OPTIONS HEAD )

    # Return the HTTP request method with support for method tunneling using the POST
    # _method parameter hack.  If the real request method is POST and a _method param is
    # given and the value is one defined in +POST_TUNNEL_METHODS_ALLOWED+, return the value
    # of the _method param instead.
    def request_method
      if post_tunnel_method_hack?
        params['_method'].upcase
      else
        @env['REQUEST_METHOD']
      end
    end

    def user_agent
      @env['HTTP_USER_AGENT']
    end

    private

      # Return truthfully if and only if the following conditions are met: 1.) the
      # *actual* request method is POST, 2.) the request content-type is one of
      # 'application/x-www-form-urlencoded' or 'multipart/form-data', 3.) there is a 
      # "_method" parameter in the POST body (not in the query string), and 4.) the 
      # method parameter is one of the verbs listed in the POST_TUNNEL_METHODS_ALLOWED
      # list.
      def post_tunnel_method_hack?
        @env['REQUEST_METHOD'] == 'POST' &&
          POST_TUNNEL_METHODS_ALLOWED.include?(self.POST.fetch('_method', '').upcase)
      end

  end
  
  module Utils
    extend self
  end

end

module Sinatra
  extend self

  module Version
    MAJOR = '0'
    MINOR = '2'
    REVISION = '3'
    def self.combined
      [MAJOR, MINOR, REVISION].join('.')
    end
  end

  class NotFound < RuntimeError; end
  class ServerError < RuntimeError; end

  Result = Struct.new(:block, :params, :status) unless defined?(Result)

  def options
    application.options
  end

  def application
    @app ||= Application.new
  end

  def application=(app)
    @app = app
  end

  def port
    application.options.port
  end

  def host
    application.options.host
  end
  
  def env
    application.options.env
  end

  # Deprecated: use application instead of build_application.
  alias :build_application :application

  def server
    options.server ||= defined?(Rack::Handler::Thin) ? "thin" : "mongrel"

    # Convert the server into the actual handler name
    handler = options.server.capitalize

    # If the convenience conversion didn't get us anything, 
    # fall back to what the user actually set.
    handler = options.server unless Rack::Handler.const_defined?(handler)

    @server ||= eval("Rack::Handler::#{handler}")
  end
  
  def run
    begin
      puts "== Sinatra has taken the stage on port #{port} for #{env} with backup by #{server.name}"
      require 'pp'
      server.run(application, {:Port => port, :Host => host}) do |server|
        trap(:INT) do
          server.stop
          puts "\n== Sinatra has ended his set (crowd applauds)"
        end
      end
    rescue Errno::EADDRINUSE => e
      puts "== Someone is already performing on port #{port}!"
    end
  end

  class Event

    URI_CHAR = '[^/?:,&#\.]'.freeze unless defined?(URI_CHAR)
    PARAM = /(:(#{URI_CHAR}+)|\*)/.freeze unless defined?(PARAM)
    SPLAT = /(.*?)/
    attr_reader :path, :block, :param_keys, :pattern, :options
    
    def initialize(path, options = {}, &b)
      @path = URI.encode(path)
      @block = b
      @param_keys = []
      @options = options
      splats = 0
      regex = @path.to_s.gsub(PARAM) do |match|
        if match == "*"
          @param_keys << "_splat_#{splats}"
          splats += 1
          SPLAT.to_s
        else
          @param_keys << $2
          "(#{URI_CHAR}+)"
        end
      end

      @pattern = /^#{regex}$/
    end
        
    def invoke(request)
      params = {}
      if agent = options[:agent] 
        return unless request.user_agent =~ agent
        params[:agent] = $~[1..-1]
      end
      if host = options[:host] 
        return unless host === request.host
      end
      return unless pattern =~ request.path_info.squeeze('/')
      params.merge!(param_keys.zip($~.captures.map(&:from_param)).to_hash)
      splats = params.select { |k, v| k =~ /^_splat_\d+$/ }.sort.map(&:last)
      unless splats.empty?
        params.delete_if { |k, v| k =~ /^_splat_\d+$/ }
        params["splat"] = splats
      end
      Result.new(block, params, 200)
    end
    
  end
  
  class Error
    
    attr_reader :code, :block
    
    def initialize(code, &b)
      @code, @block = code, b
    end
    
    def invoke(request)
      Result.new(block, {}, 404)
    end
    
  end
  
  class Static
            
    def invoke(request)
      return unless File.file?(
        Sinatra.application.options.public + request.path_info.http_unescape
      )
      Result.new(block, {}, 200)
    end
    
    def block
      Proc.new do
        send_file Sinatra.application.options.public + request.path_info.http_unescape,
          :disposition => nil
      end
    end
    
  end
  
  # Adapted from actionpack
  # Methods for sending files and streams to the browser instead of rendering.
  module Streaming
    DEFAULT_SEND_FILE_OPTIONS = {
      :type         => 'application/octet-stream'.freeze,
      :disposition  => 'attachment'.freeze,
      :stream       => true, 
      :buffer_size  => 4096
    }.freeze

    class MissingFile < RuntimeError; end

    class FileStreamer
      
      attr_reader :path, :options
      
      def initialize(path, options)
        @path, @options = path, options
      end
      
      def to_result(cx, *args)
        self
      end
      
      def each
        File.open(path, 'rb') do |file|
          while buf = file.read(options[:buffer_size])
            yield buf
          end
        end
      end
      
    end

    protected
      # Sends the file by streaming it 4096 bytes at a time. This way the
      # whole file doesn't need to be read into memory at once.  This makes
      # it feasible to send even large files.
      #
      # Be careful to sanitize the path parameter if it coming from a web
      # page.  send_file(params[:path]) allows a malicious user to
      # download any file on your server.
      #
      # Options:
      # * <tt>:filename</tt> - suggests a filename for the browser to use.
      #   Defaults to File.basename(path).
      # * <tt>:type</tt> - specifies an HTTP content type.
      #   Defaults to 'application/octet-stream'.
      # * <tt>:disposition</tt> - specifies whether the file will be shown inline or downloaded.  
      #   Valid values are 'inline' and 'attachment' (default). When set to nil, the
      #   Content-Disposition and Content-Transfer-Encoding headers are omitted entirely.
      # * <tt>:stream</tt> - whether to send the file to the user agent as it is read (true)
      #   or to read the entire file before sending (false). Defaults to true.
      # * <tt>:buffer_size</tt> - specifies size (in bytes) of the buffer used to stream the file.
      #   Defaults to 4096.
      # * <tt>:status</tt> - specifies the status code to send with the response. Defaults to '200 OK'.
      # * <tt>:last_modified</tt> - an optional RFC 2616 formatted date value (See Time#httpdate)
      #   indicating the last modified time of the file. If the request includes an
      #   If-Modified-Since header that matches this value exactly, a 304 Not Modified response
      #   is sent instead of the file. Defaults to the file's last modified
      #   time.
      #
      # The default Content-Type and Content-Disposition headers are
      # set to download arbitrary binary files in as many browsers as
      # possible.  IE versions 4, 5, 5.5, and 6 are all known to have
      # a variety of quirks (especially when downloading over SSL).
      #
      # Simple download:
      #   send_file '/path/to.zip'
      #
      # Show a JPEG in the browser:
      #   send_file '/path/to.jpeg', :type => 'image/jpeg', :disposition => 'inline'
      #
      # Show a 404 page in the browser:
      #   send_file '/path/to/404.html, :type => 'text/html; charset=utf-8', :status => 404
      #
      # Read about the other Content-* HTTP headers if you'd like to
      # provide the user with more information (such as Content-Description).
      # http://www.w3.org/Protocols/rfc2616/rfc2616-sec14.html#sec14.11
      #
      # Also be aware that the document may be cached by proxies and browsers.
      # The Pragma and Cache-Control headers declare how the file may be cached
      # by intermediaries.  They default to require clients to validate with
      # the server before releasing cached responses.  See
      # http://www.mnot.net/cache_docs/ for an overview of web caching and
      # http://www.w3.org/Protocols/rfc2616/rfc2616-sec14.html#sec14.9
      # for the Cache-Control header spec.
      def send_file(path, options = {}) #:doc:
        raise MissingFile, "Cannot read file #{path}" unless File.file?(path) and File.readable?(path)

        options[:length]   ||= File.size(path)
        options[:filename] ||= File.basename(path)
        options[:type] ||= Rack::File::MIME_TYPES[File.extname(options[:filename])[1..-1]] || 'text/plain'
        options[:last_modified] ||= File.mtime(path).httpdate
        send_file_headers! options

        if options[:stream]
          throw :halt, [options[:status] || 200, FileStreamer.new(path, options)]
        else
          File.open(path, 'rb') { |file| throw :halt, [options[:status] || 200, file.read] }
        end
      end

      # Send binary data to the user as a file download.  May set content type, apparent file name,
      # and specify whether to show data inline or download as an attachment.
      #
      # Options:
      # * <tt>:filename</tt> - Suggests a filename for the browser to use.
      # * <tt>:type</tt> - specifies an HTTP content type.
      #   Defaults to 'application/octet-stream'.
      # * <tt>:disposition</tt> - specifies whether the file will be shown inline or downloaded.  
      #   Valid values are 'inline' and 'attachment' (default).
      # * <tt>:status</tt> - specifies the status code to send with the response. Defaults to '200 OK'.
      # * <tt>:last_modified</tt> - an optional RFC 2616 formatted date value (See Time#httpdate)
      #   indicating the last modified time of the response entity. If the request includes an
      #   If-Modified-Since header that matches this value exactly, a 304 Not Modified response
      #   is sent instead of the data.
      #
      # Generic data download:
      #   send_data buffer
      #
      # Download a dynamically-generated tarball:
      #   send_data generate_tgz('dir'), :filename => 'dir.tgz'
      #
      # Display an image Active Record in the browser:
      #   send_data image.data, :type => image.content_type, :disposition => 'inline'
      #
      # See +send_file+ for more information on HTTP Content-* headers and caching.
      def send_data(data, options = {}) #:doc:
        send_file_headers! options.merge(:length => data.size)
        throw :halt, [options[:status] || 200, data]
      end

    private
      def send_file_headers!(options)
        options = DEFAULT_SEND_FILE_OPTIONS.merge(options)
        [:length, :type, :disposition].each do |arg|
          raise ArgumentError, ":#{arg} option required" unless options.key?(arg)
        end

        # Send a "304 Not Modified" if the last_modified option is provided and matches
        # the If-Modified-Since request header value.
        if last_modified = options[:last_modified]
          header 'Last-Modified' => last_modified
          throw :halt, [ 304, '' ] if last_modified == request.env['HTTP_IF_MODIFIED_SINCE']
        end

        headers(
          'Content-Length'            => options[:length].to_s,
          'Content-Type'              => options[:type].strip  # fixes a problem with extra '\r' with some browsers
        )

        # Omit Content-Disposition and Content-Transfer-Encoding headers if
        # the :disposition option set to nil.
        if !options[:disposition].nil?
          disposition = options[:disposition].dup || 'attachment'
          disposition <<= %(; filename="#{options[:filename]}") if options[:filename]
          headers 'Content-Disposition' => disposition, 'Content-Transfer-Encoding' => 'binary'
        end

        # Fix a problem with IE 6.0 on opening downloaded files:
        # If Cache-Control: no-cache is set (which Rails does by default), 
        # IE removes the file it just downloaded from its cache immediately 
        # after it displays the "open/save" dialog, which means that if you 
        # hit "open" the file isn't there anymore when the application that 
        # is called for handling the download is run, so let's workaround that
        header('Cache-Control' => 'private') if headers['Cache-Control'] == 'no-cache'
      end
  end


  # Helper methods for building various aspects of the HTTP response.
  module ResponseHelpers

    # Immediately halt response execution by redirecting to the resource
    # specified. The +path+ argument may be an absolute URL or a path
    # relative to the site root. Additional arguments are passed to the
    # halt.
    #
    # With no integer status code, a '302 Temporary Redirect' response is
    # sent. To send a permanent redirect, pass an explicit status code of
    # 301:
    #
    #   redirect '/somewhere/else', 301
    #
    # NOTE: No attempt is made to rewrite the path based on application
    # context. The 'Location' response header is set verbatim to the value
    # provided.
    def redirect(path, *args)
      status(302)
      header 'Location' => path
      throw :halt, *args
    end

    # Access or modify response headers. With no argument, return the
    # underlying headers Hash. With a Hash argument, add or overwrite
    # existing response headers with the values provided:
    #
    #    headers 'Content-Type' => "text/html;charset=utf-8",
    #      'Last-Modified' => Time.now.httpdate,
    #      'X-UA-Compatible' => 'IE=edge'
    #
    # This method also available in singular form (#header).
    def headers(header = nil)
      @response.headers.merge!(header) if header
      @response.headers
    end
    alias :header :headers

    # Set the content type of the response body (HTTP 'Content-Type' header).
    #
    # The +type+ argument may be an internet media type (e.g., 'text/html',
    # 'application/xml+atom', 'image/png') or a Symbol key into the
    # Rack::File::MIME_TYPES table.
    #
    # Media type parameters, such as "charset", may also be specified using the
    # optional hash argument:
    #
    #   get '/foo.html' do
    #     content_type 'text/html', :charset => 'utf-8'
    #     "<h1>Hello World</h1>"
    #   end
    #
    def content_type(type, params={})
      type = Rack::File::MIME_TYPES[type.to_s] if type.kind_of?(Symbol)
      fail "Invalid or undefined media_type: #{type}" if type.nil?
      if params.any?
        params = params.collect { |kv| "%s=%s" % kv }.join(', ')
        type = [ type, params ].join(";")
      end
      response.header['Content-Type'] = type
    end

    # Set the last modified time of the resource (HTTP 'Last-Modified' header)
    # and halt if conditional GET matches. The +time+ argument is a Time,
    # DateTime, or other object that responds to +to_time+.
    #
    # When the current request includes an 'If-Modified-Since' header that
    # matches the time specified, execution is immediately halted with a
    # '304 Not Modified' response.
    #
    # Calling this method before perfoming heavy processing (e.g., lengthy
    # database queries, template rendering, complex logic) can dramatically
    # increase overall throughput with caching clients.
    def last_modified(time)
      time = time.to_time if time.respond_to?(:to_time)
      time = time.httpdate if time.respond_to?(:httpdate)
      response.header['Last-Modified'] = time
      throw :halt, 304 if time == request.env['HTTP_IF_MODIFIED_SINCE']
      time
    end

    # Set the response entity tag (HTTP 'ETag' header) and halt if conditional
    # GET matches. The +value+ argument is an identifier that uniquely
    # identifies the current version of the resource. The +strength+ argument
    # indicates whether the etag should be used as a :strong (default) or :weak
    # cache validator.
    #
    # When the current request includes an 'If-None-Match' header with a
    # matching etag, execution is immediately halted. If the request method is
    # GET or HEAD, a '304 Not Modified' response is sent. For all other request
    # methods, a '412 Precondition Failed' response is sent.
    #
    # Calling this method before perfoming heavy processing (e.g., lengthy
    # database queries, template rendering, complex logic) can dramatically
    # increase overall throughput with caching clients.
    #
    # ==== See Also
    # {RFC2616: ETag}[http://w3.org/Protocols/rfc2616/rfc2616-sec14.html#sec14.19],
    # ResponseHelpers#last_modified
    def entity_tag(value, strength=:strong)
      value =
        case strength
        when :strong then '"%s"' % value
        when :weak   then 'W/"%s"' % value
        else         raise TypeError, "strength must be one of :strong or :weak"
        end
      response.header['ETag'] = value

      # Check for If-None-Match request header and halt if match is found.
      etags = (request.env['HTTP_IF_NONE_MATCH'] || '').split(/\s*,\s*/)
      if etags.include?(value) || etags.include?('*')
        # GET/HEAD requests: send Not Modified response
        throw :halt, 304 if request.get? || request.head?
        # Other requests: send Precondition Failed response
        throw :halt, 412
      end
    end

    alias :etag :entity_tag

  end

  module RenderingHelpers

    def render(renderer, template, options={})
      m = method("render_#{renderer}")
      result = m.call(resolve_template(renderer, template, options), options)
      if layout = determine_layout(renderer, template, options)
        result = m.call(resolve_template(renderer, layout, options), options) { result }
      end
      result
    end
    
    def determine_layout(renderer, template, options)
      return if options[:layout] == false
      layout_from_options = options[:layout] || :layout
      resolve_template(renderer, layout_from_options, options, false)
    end

    private
        
      def resolve_template(renderer, template, options, scream = true)
        case template
        when String
          template
        when Proc
          template.call
        when Symbol
          if proc = templates[template]
            resolve_template(renderer, proc, options, scream)
          else
            read_template_file(renderer, template, options, scream)
          end
        else
          nil
        end
      end
      
      def read_template_file(renderer, template, options, scream = true)
        path = File.join(
          options[:views_directory] || Sinatra.application.options.views,
          "#{template}.#{renderer}"
        )
        unless File.exists?(path)
          raise Errno::ENOENT.new(path) if scream
          nil
        else  
          File.read(path)
        end
      end
      
      def templates
        Sinatra.application.templates
      end
    
  end

  module Erb
    
    def erb(content, options={})
      require 'erb'
      render(:erb, content, options)
    end
    
    private 
    
      def render_erb(content, options = {})
        locals_opt = options.delete(:locals) || {}

        locals_code = ""
        locals_hash = {} 
        locals_opt.each do |key, value|
          locals_code << "#{key} = locals_hash[:#{key}]\n"
          locals_hash[:"#{key}"] = value
        end
 
        body = ::ERB.new(content).src
        eval("#{locals_code}#{body}", binding)
      end

  end

  module Haml
    
    def haml(content, options={})
      require 'haml'
      render(:haml, content, options)
    end
    
    private
    
      def render_haml(content, options = {}, &b)
        haml_options = (options[:options] || {}).merge(Sinatra.options.haml || {})
        ::Haml::Engine.new(content, haml_options).render(options[:scope] || self, options[:locals] || {}, &b)
      end
        
  end

  # Generate valid CSS using Sass (part of Haml)
  #
  # Sass templates can be in external files with <tt>.sass</tt> extension or can use Sinatra's
  # in_file_templates.  In either case, the file can be rendered by passing the name of
  # the template to the +sass+ method as a symbol.
  #
  # Unlike Haml, Sass does not support a layout file, so the +sass+ method will ignore both
  # the default <tt>layout.sass</tt> file and any parameters passed in as <tt>:layout</tt> in
  # the options hash.
  #
  # === Sass Template Files
  #
  # Sass templates can be stored in separate files with a <tt>.sass</tt>
  # extension under the view path.
  #
  # Example:
  #   get '/stylesheet.css' do
  #     header 'Content-Type' => 'text/css; charset=utf-8'
  #     sass :stylesheet
  #   end
  #
  # The "views/stylesheet.sass" file might contain the following:
  #  
  #  body
  #    #admin
  #      :background-color #CCC
  #    #main
  #      :background-color #000
  #  #form
  #    :border-color #AAA
  #    :border-width 10px
  #
  # And yields the following output:
  #
  #   body #admin {
  #     background-color: #CCC; }
  #   body #main {
  #     background-color: #000; }
  #   
  #   #form {
  #     border-color: #AAA;
  #     border-width: 10px; }
  #   
  #
  # NOTE: Haml must be installed or a LoadError will be raised the first time an
  # attempt is made to render a Sass template.
  #
  # See http://haml.hamptoncatlin.com/docs/rdoc/classes/Sass.html for comprehensive documentation on Sass.

  
  module Sass
    
    def sass(content, options = {})
      require 'sass'
      
      # Sass doesn't support a layout, so we override any possible layout here
      options[:layout] = false
      
      render(:sass, content, options)
    end
    
    private
      
      def render_sass(content, options = {})
        ::Sass::Engine.new(content).render
      end
  end

  # Generating conservative XML content using Builder templates.
  #
  # Builder templates can be inline by passing a block to the builder method, or in
  # external files with +.builder+ extension by passing the name of the template
  # to the +builder+ method as a Symbol.
  #
  # === Inline Rendering
  #
  # If the builder method is given a block, the block is called directly with an 
  # +XmlMarkup+ instance and the result is returned as String:
  #   get '/who.xml' do
  #     builder do |xml|
  #       xml.instruct!
  #       xml.person do
  #         xml.name "Francis Albert Sinatra", 
  #           :aka => "Frank Sinatra"
  #         xml.email 'frank@capitolrecords.com'
  #       end
  #     end
  #   end
  #
  # Yields the following XML:
  #   <?xml version='1.0' encoding='UTF-8'?>
  #   <person>
  #     <name aka='Frank Sinatra'>Francis Albert Sinatra</name>
  #     <email>Frank Sinatra</email>
  #   </person>
  #
  # === Builder Template Files
  #
  # Builder templates can be stored in separate files with a +.builder+ 
  # extension under the view path. An +XmlMarkup+ object named +xml+ is automatically
  # made available to template.
  #
  # Example:
  #   get '/bio.xml' do
  #     builder :bio
  #   end
  #
  # The "views/bio.builder" file might contain the following:
  #   xml.instruct! :xml, :version => '1.1'
  #   xml.person do
  #     xml.name "Francis Albert Sinatra"
  #     xml.aka "Frank Sinatra"
  #     xml.aka "Ol' Blue Eyes"
  #     xml.aka "The Chairman of the Board"
  #     xml.born 'date' => '1915-12-12' do
  #       xml.text! "Hoboken, New Jersey, U.S.A."
  #     end
  #     xml.died 'age' => 82
  #   end
  #
  # And yields the following output:
  #   <?xml version='1.1' encoding='UTF-8'?>
  #   <person>
  #     <name>Francis Albert Sinatra</name>
  #     <aka>Frank Sinatra</aka>
  #     <aka>Ol&apos; Blue Eyes</aka>
  #     <aka>The Chairman of the Board</aka>
  #     <born date='1915-12-12'>Hoboken, New Jersey, U.S.A.</born>
  #     <died age='82' />
  #   </person>
  #
  # NOTE: Builder must be installed or a LoadError will be raised the first time an
  # attempt is made to render a builder template.
  #
  # See http://builder.rubyforge.org/ for comprehensive documentation on Builder.
  module Builder

    def builder(content=nil, options={}, &block)
      options, content = content, nil if content.is_a?(Hash)
      content = Proc.new { block } if content.nil?
      render(:builder, content, options)
    end

    private

      def render_builder(content, options = {}, &b)
        require 'builder'
        xml = ::Builder::XmlMarkup.new(:indent => 2)
        case content
        when String
          eval(content, binding, '<BUILDER>', 1)
        when Proc
          content.call(xml)
        end
        xml.target!
      end

  end

  class EventContext
    
    include ResponseHelpers
    include Streaming
    include RenderingHelpers
    include Erb
    include Haml
    include Builder
    include Sass
    
    attr_accessor :request, :response
    
    dslify_writer :status, :body
    
    def initialize(request, response, route_params)
      @request = request
      @response = response
      @route_params = route_params
      @response.body = nil
    end
    
    def params
      @params ||= begin 
        h = Hash.new {|h,k| h[k.to_s] if Symbol === k}
        h.merge(@route_params.merge(@request.params))
      end
    end

    def data
      @data ||= params.keys.first
    end
    
    def stop(*args)
      throw :halt, args
    end
    
    def complete(returned)
      @response.body || returned
    end
    
    def session
      request.env['rack.session'] ||= {}
    end
    
    private

      def method_missing(name, *args, &b)
        @response.send(name, *args, &b)
      end
    
  end


  # The Application class represents the top-level working area of a
  # Sinatra app. It provides the DSL for defining various aspects of the
  # application and implements a Rack compatible interface for dispatching
  # requests.
  #
  # Many of the instance methods defined in this class (#get, #post,
  # #put, #delete, #layout, #before, #error, #not_found, etc.) are
  # available at top-level scope. When invoked from top-level, the
  # messages are forwarded to the "default application" (accessible
  # at Sinatra::application).
  class Application

    # Hash of event handlers with request method keys and
    # arrays of potential handlers as values.
    attr_reader :events

    # Hash of error handlers with error status codes as keys and
    # handlers as values.
    attr_reader :errors

    # Hash of template name mappings.
    attr_reader :templates

    # Hash of filters with event name keys (:before) and arrays of
    # handlers as values.
    attr_reader :filters

    # Array of objects to clear during reload. The objects in this array
    # must respond to :clear.
    attr_reader :clearables

    # Object including open attribute methods for modifying Application
    # configuration.
    attr_reader :options

    # List of methods available from top-level scope. When invoked from
    # top-level the method is forwarded to the default application
    # (Sinatra::application).
    FORWARD_METHODS = %w[
      get put post delete head template layout before error not_found
      configures configure set set_options set_option enable disable use
    ]

    # Create a new Application with a default configuration taken
    # from the default_options Hash.
    #
    # NOTE: A default Application is automatically created the first
    # time any of Sinatra's DSL related methods is invoked so there
    # is typically no need to create an instance explicitly. See
    # Sinatra::application for more information.
    def initialize
      @reloading = false
      @clearables = [
        @events = Hash.new { |hash, key| hash[key] = [] },
        @errors = Hash.new,
        @filters = Hash.new { |hash, key| hash[key] = [] },
        @templates = Hash.new,
        @middleware = []
      ]
      @options = OpenStruct.new(self.class.default_options)
      load_default_configuration!
    end

    # Hash of default application configuration options. When a new
    # Application is created, the #options object takes its initial values
    # from here.
    #
    # Changes to the default_options Hash effect only Application objects
    # created after the changes are made. For this reason, modifications to
    # the default_options Hash typically occur at the very beginning of a
    # file, before any DSL related functions are invoked.
    def self.default_options
      return @default_options unless @default_options.nil?
      root = File.expand_path(File.dirname($0))
      @default_options = {
        :run => true,
        :port => 4567,
        :host => '0.0.0.0',
        :env => :development,
        :root => root,
        :views => root + '/views',
        :public => root + '/public',
        :sessions => false,
        :logging => true,
<<<<<<< HEAD
        :app_file => $0,
        :raise_errors => false
=======
        :raise_errors => false,
        :app_file => $0
>>>>>>> 47a48df6
      }
      load_default_options_from_command_line!
      @default_options
    end

    # Search ARGV for command line arguments and update the
    # Sinatra::default_options Hash accordingly. This method is
    # invoked the first time the default_options Hash is accessed.
    # NOTE:  Ignores --name so unit/spec tests can run individually
    def self.load_default_options_from_command_line! #:nodoc:
      require 'optparse'
      OptionParser.new do |op|
        op.on('-p port') { |port| default_options[:port] = port }
        op.on('-e env') { |env| default_options[:env] = env }
        op.on('-x') { default_options[:mutex] = true }
        op.on('-s server') { |server| default_options[:server] = server }
      end.parse!(ARGV.dup.select { |o| o !~ /--name/ })
    end

    # Determine whether the application is in the process of being
    # reloaded.
    def reloading?
      @reloading == true
    end

    # Yield to the block for configuration if the current environment
    # matches any included in the +envs+ list. Always yield to the block
    # when no environment is specified.
    #
    # NOTE: configuration blocks are not executed during reloads.
    def configures(*envs, &b)
      return if reloading?
      yield self if envs.empty? || envs.include?(options.env)
    end

    alias :configure :configures

    # When both +option+ and +value+ arguments are provided, set the option
    # specified. With a single Hash argument, set all options specified in
    # Hash. Options are available via the Application#options object.
    #
    # Setting individual options:
    #   set :port, 80
    #   set :env, :production
    #   set :views, '/path/to/views'
    #
    # Setting multiple options:
    #   set :port  => 80,
    #       :env   => :production,
    #       :views => '/path/to/views'
    #
    def set(option, value=self)
      if value == self && option.kind_of?(Hash)
        option.each { |key,val| set(key, val) }
      else
        options.send("#{option}=", value)
      end
    end

    alias :set_option :set
    alias :set_options :set

    # Enable the options specified by setting their values to true. For
    # example, to enable sessions and logging:
    #   enable :sessions, :logging
    def enable(*opts)
      opts.each { |key| set(key, true) }
    end

    # Disable the options specified by setting their values to false. For
    # example, to disable logging and automatic run:
    #   disable :logging, :run
    def disable(*opts)
      opts.each { |key| set(key, false) }
    end

    # Define an event handler for the given request method and path
    # spec. The block is executed when a request matches the method
    # and spec.
    #
    # NOTE: The #get, #post, #put, and #delete helper methods should
    # be used to define events when possible.
    def event(method, path, options = {}, &b)
      events[method].push(Event.new(path, options, &b)).last
    end

    # Define an event handler for GET requests.
    def get(path, options={}, &b)
      event(:get, path, options, &b)
    end

    # Define an event handler for POST requests.
    def post(path, options={}, &b)
      event(:post, path, options, &b)
    end

    # Define an event handler for HEAD requests.
    def head(path, options={}, &b)
      event(:head, path, options, &b)
    end

    # Define an event handler for PUT requests.
    #
    # NOTE: PUT events are triggered when the HTTP request method is
    # PUT and also when the request method is POST and the body includes a
    # "_method" parameter set to "PUT".
    def put(path, options={}, &b)
      event(:put, path, options, &b)
    end

    # Define an event handler for DELETE requests.
    #
    # NOTE: DELETE events are triggered when the HTTP request method is
    # DELETE and also when the request method is POST and the body includes a
    # "_method" parameter set to "DELETE".
    def delete(path, options={}, &b)
      event(:delete, path, options, &b)
    end

    # Visits and invokes each handler registered for the +request_method+ in
    # definition order until a Result response is produced. If no handler
    # responds with a Result, the NotFound error handler is invoked.
    #
    # When the request_method is "HEAD" and no valid Result is produced by
    # the set of handlers registered for HEAD requests, an attempt is made to
    # invoke the GET handlers to generate the response before resorting to the
    # default error handler.
    def lookup(request)
      method = request.request_method.downcase.to_sym
      events[method].eject(&[:invoke, request]) ||
        (events[:get].eject(&[:invoke, request]) if method == :head) ||
        errors[NotFound].invoke(request)
    end


    # Define a named template. The template may be referenced from
    # event handlers by passing the name as a Symbol to rendering
    # methods. The block is executed each time the template is rendered
    # and the resulting object is passed to the template handler.
    #
    # The following example defines a HAML template named hello and
    # invokes it from an event handler:
    #
    #   template :hello do
    #     "h1 Hello World!"
    #   end
    #
    #   get '/' do
    #     haml :hello
    #   end
    #
    def template(name, &b)
      templates[name] = b
    end

    # Define a layout template.
    def layout(name=:layout, &b)
      template(name, &b)
    end

    # Define a custom error handler for the exception class +type+. The block
    # is invoked when the specified exception type is raised from an error
    # handler and can manipulate the response as needed:
    #
    #   error MyCustomError do
    #     status 500
    #     'So what happened was...' + request.env['sinatra.error'].message
    #   end
    #
    # The Sinatra::ServerError handler is used by default when an exception
    # occurs and no matching error handler is found.
    def error(type=ServerError, options = {}, &b)
      errors[type] = Error.new(type, &b)
    end

    # Define a custom error handler for '404 Not Found' responses. This is a
    # shorthand for:
    #   error NotFound do
    #     ..
    #   end
    def not_found(options={}, &b)
      error NotFound, options, &b
    end

    # Define a request filter. When <tt>type</tt> is <tt>:before</tt>, execute the
    # block in the context of each request before matching event handlers.
    def filter(type, &b)
      filters[type] << b
    end

    # Invoke the block in the context of each request before invoking
    # matching event handlers.
    def before(&b)
      filter :before, &b
    end

    def development?
      options.env == :development
    end

    # Clear all events, templates, filters, and error handlers
    # and then reload the application source file. This occurs
    # automatically before each request is processed in development.
    def reload!
      clearables.each(&:clear)
      load_default_configuration!
      @pipeline = nil
      @reloading = true
<<<<<<< HEAD
      Kernel.load Sinatra.options.app_file
=======
      Kernel.load options.app_file
>>>>>>> 47a48df6
      @reloading = false
    end

    # Determine whether the application is in the process of being
    # reloaded.
    def reloading?
      @reloading == true
    end

    # Mutex instance used for thread synchronization.
    def mutex
      @@mutex ||= Mutex.new
    end

    # Yield to the block with thread synchronization
    def run_safely
      if options.mutex
        mutex.synchronize { yield }
      else
        yield
      end
    end

    # Add a piece of Rack middleware to the pipeline leading to the
    # application.
    def use(klass, *args, &block)
      fail "#{klass} must respond to 'new'" unless klass.respond_to?(:new)
      @pipeline = nil
      @middleware.push([ klass, args, block ]).last
    end

  private

    # Rack middleware derived from current state of application options.
    # These components are plumbed in at the very beginning of the
    # pipeline.
    def optional_middleware
      [
        ([ Rack::CommonLogger,    [], nil ] if options.logging),
        ([ Rack::Session::Cookie, [], nil ] if options.sessions)
      ].compact
    end

    # Rack middleware explicitly added to the application with #use. These
    # components are plumbed into the pipeline downstream from
    # #optional_middle.
    def explicit_middleware
      @middleware
    end

    # All Rack middleware used to construct the pipeline.
    def middleware
      optional_middleware + explicit_middleware
    end

  public

    # An assembled pipeline of Rack middleware that leads eventually to
    # the Application#invoke method. The pipeline is built upon first
    # access. Defining new middleware with Application#use or manipulating
    # application options may cause the pipeline to be rebuilt.
    def pipeline
      @pipeline ||=
        middleware.inject(method(:dispatch)) do |app,(klass,args,block)|
          klass.new(app, *args, &block)
        end
    end

    # Rack compatible request invocation interface.
    def call(env)
      reload! if development?
      pipeline.call(env)
    end

    # Request invocation handler - called at the end of the Rack pipeline
    # for each request.
    #
    # 1. Create Rack::Request, Rack::Response helper objects.
    # 2. Lookup event handler based on request method and path.
    # 3. Create new EventContext to house event handler evaluation.
    # 4. Invoke each #before filter in context of EventContext object.
    # 5. Invoke event handler in context of EventContext object.
    # 6. Return response to Rack.
    #
    # See the Rack specification for detailed information on the
    # +env+ argument and return value.
    def dispatch(env)
      request = Rack::Request.new(env)
      result = lookup(request)
      context = EventContext.new(request, Rack::Response.new, result.params)
      context.status(result.status)
      begin
        returned = run_safely do
          catch(:halt) do
            filters[:before].each { |f| context.instance_eval(&f) }
            [:complete, context.instance_eval(&result.block)]
          end
        end
        body = returned.to_result(context)
      rescue => e
        request.env['sinatra.error'] = e
        context.status(500)
        result = (errors[e.class] || errors[ServerError]).invoke(request)
        returned = run_safely do
          catch(:halt) do
            [:complete, context.instance_eval(&result.block)]
          end
        end
        body = returned.to_result(context)
      end
      body = '' unless body.respond_to?(:each)
      body = '' if request.request_method.upcase == 'HEAD'
      context.body = body.kind_of?(String) ? [*body] : body
      context.finish
    end

    # Called immediately after the application is initialized or reloaded to
    # register default events, templates, and error handlers.
    def load_default_configuration!

      # The static event is always executed first.
      events[:get] << Static.new

      # Default configuration for all environments.
      configure do
        error do
          raise request.env['sinatra.error'] if Sinatra.options.raise_errors
          '<h1>Internal Server Error</h1>'
        end
        not_found { '<h1>Not Found</h1>'}
      end
      
      configures :development do

        get '/sinatra_custom_images/:image.png' do
          File.read(File.dirname(__FILE__) + "/../images/#{params[:image]}.png")
        end

        not_found do
          %Q(
          <style>
          body {
            text-align: center; 
            color: #888;
            font-family: Arial; 
            font-size: 22px; 
            margin: 20px;
          }
          #content {
            margin: 0 auto;
            width: 500px;
            text-align: left;
          }
          </style>
          <html>
            <body>
              <h2>Sinatra doesn't know this diddy.</h2>
              <img src='/sinatra_custom_images/404.png'></img>
              <div id="content">
                Try this:
<pre>#{request.request_method.downcase} "#{request.path_info}" do
  .. do something ..
end<pre>
              </div>
            </body>
          </html>
          )
        end

        error do
          @error = request.env['sinatra.error']
          %Q(
          <html>
          	<body>
          		<style type="text/css" media="screen">
          			body {
          				font-family: Verdana;
          				color: #333;
          			}

          			#content {
          				width: 700px;
          				margin-left: 20px;
          			}

          			#content h1 {
          				width: 99%;
          				color: #1D6B8D;
          				font-weight: bold;
          			}

          			#stacktrace {
          			  margin-top: -20px;
          			}

          			#stacktrace pre {
          				font-size: 12px;
          				border-left: 2px solid #ddd;
          				padding-left: 10px;
          			}

          			#stacktrace img {
          				margin-top: 10px;
          			}
          		</style>
          		<div id="content">
            		<img src="/sinatra_custom_images/500.png" />
            		<div class="info">
                  Params: <pre>#{params.inspect}
            		</div>
          			<div id="stacktrace">
          				<h1>#{Rack::Utils.escape_html(@error.class.name + ' - ' + @error.message)}</h1>
          				<pre><code>#{Rack::Utils.escape_html(@error.backtrace.join("\n"))}</code></pre>
          		</div>
          	</body>
          </html>
          )
        end
      end
    end

    private :load_default_configuration!

  end

end

# Delegate DSLish methods to the currently active Sinatra::Application
# instance.
Sinatra::Application::FORWARD_METHODS.each do |method|
  eval(<<-EOS, binding, '(__DSL__)', 1)
    def #{method}(*args, &b)
      Sinatra.application.#{method}(*args, &b)
    end
  EOS
end

def helpers(&b)
  Sinatra::EventContext.class_eval(&b)
end

def use_in_file_templates!
  require 'stringio'
  templates = IO.read(caller.first.split(':').first).split('__FILE__').last
  data = StringIO.new(templates)
  current_template = nil
  data.each do |line|
    if line =~ /^@@\s?(.*)/
      current_template = $1.to_sym
      Sinatra.application.templates[current_template] = ''
    elsif current_template
      Sinatra.application.templates[current_template] << line
    end
  end
end

def mime(ext, type)
  Rack::File::MIME_TYPES[ext.to_s] = type
end

### Misc Core Extensions

module Kernel

  def silence_warnings
    old_verbose, $VERBOSE = $VERBOSE, nil
    yield
  ensure
    $VERBOSE = old_verbose
  end

end

class String

  # Converts +self+ to an escaped URI parameter value
  #   'Foo Bar'.to_param # => 'Foo%20Bar'
  def to_param
    Rack::Utils.escape(self)
  end
  alias :http_escape :to_param
  
  # Converts +self+ from an escaped URI parameter value
  #   'Foo%20Bar'.from_param # => 'Foo Bar'
  def from_param
    Rack::Utils.unescape(self)
  end
  alias :http_unescape :from_param
  
end

class Hash
  
  def to_params
    map { |k,v| "#{k}=#{URI.escape(v)}" }.join('&')
  end
  
  def symbolize_keys
    self.inject({}) { |h,(k,v)| h[k.to_sym] = v; h }
  end
  
  def pass(*keys)
    reject { |k,v| !keys.include?(k) }
  end
  
end

class Symbol
  
  def to_proc 
    Proc.new { |*args| args.shift.__send__(self, *args) }
  end
  
end

class Array
  
  def to_hash
    self.inject({}) { |h, (k, v)|  h[k] = v; h }
  end
  
  def to_proc
    Proc.new { |*args| args.shift.__send__(self[0], *(args + self[1..-1])) }
  end
  
end

module Enumerable
  
  def eject(&block)
    find { |e| result = block[e] and break result }
  end
  
end

### Core Extension results for throw :halt

class Proc
  def to_result(cx, *args)
    cx.instance_eval(&self)
    args.shift.to_result(cx, *args)
  end
end

class String
  def to_result(cx, *args)
    args.shift.to_result(cx, *args)
    self
  end
end

class Array
  def to_result(cx, *args)
    self.shift.to_result(cx, *self)
  end
end

class Symbol
  def to_result(cx, *args)
    cx.send(self, *args)
  end
end

class Fixnum
  def to_result(cx, *args)
    cx.status self
    args.shift.to_result(cx, *args)
  end
end

class NilClass
  def to_result(cx, *args)
    ''
  end
end

at_exit do
  raise $! if $!
  if Sinatra.application.options.run
    Sinatra.run 
  end
end

mime :xml,  'application/xml'
mime :js,  'application/javascript'<|MERGE_RESOLUTION|>--- conflicted
+++ resolved
@@ -913,13 +913,8 @@
         :public => root + '/public',
         :sessions => false,
         :logging => true,
-<<<<<<< HEAD
         :app_file => $0,
         :raise_errors => false
-=======
-        :raise_errors => false,
-        :app_file => $0
->>>>>>> 47a48df6
       }
       load_default_options_from_command_line!
       @default_options
@@ -1128,11 +1123,7 @@
       load_default_configuration!
       @pipeline = nil
       @reloading = true
-<<<<<<< HEAD
-      Kernel.load Sinatra.options.app_file
-=======
       Kernel.load options.app_file
->>>>>>> 47a48df6
       @reloading = false
     end
 
