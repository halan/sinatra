--- conflicted
+++ resolved
@@ -89,11 +89,7 @@
    Alexey Muranov, Konstantin Haase)
 
  * Convert documentation to Markdown. (Kashyap, Robin Dupret, burningTyger,
-<<<<<<< HEAD
-   Vasily Polovnyov, Iain Barnett)
-=======
    Vasily Polovnyov, Iain Barnett, Giuseppe Capizzi, Neil West)
->>>>>>> cf628ddc
 
  * Don't set not_found content type to HTML in development mode with custom
    not_found handler. (Konstantin Haase)
